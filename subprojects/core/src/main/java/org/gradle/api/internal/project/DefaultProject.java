--- conflicted
+++ resolved
@@ -860,7 +860,6 @@
         return getFileOperations().tarTree(tarPath);
     }
 
-<<<<<<< HEAD
     public <T> Provider<T> defaultProvider(Class<T> clazz) {
         return getFileOperations().defaultProvider(clazz);
     }
@@ -873,9 +872,7 @@
         return getFileOperations().provider(value);
     }
 
-=======
-    @Override
->>>>>>> 99e71afb
+    @Override
     public ResourceHandler getResources() {
         return getFileOperations().getResources();
     }
