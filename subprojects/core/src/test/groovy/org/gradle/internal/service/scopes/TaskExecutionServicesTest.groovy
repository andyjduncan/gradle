--- conflicted
+++ resolved
@@ -17,11 +17,7 @@
 
 import org.gradle.StartParameter
 import org.gradle.api.internal.cache.StringInterner
-<<<<<<< HEAD
-import org.gradle.api.internal.changedetection.TaskArtifactStateRepository
-=======
 import org.gradle.api.internal.changedetection.state.CachingTreeVisitor
->>>>>>> f60f2fd0
 import org.gradle.api.internal.changedetection.state.InMemoryTaskArtifactCache
 import org.gradle.api.internal.file.FileCollectionFactory
 import org.gradle.api.internal.file.FileResolver
@@ -66,11 +62,8 @@
         _ * parent.get(FileSystem) >> Mock(FileSystem)
         _ * parent.get(FileCollectionFactory) >> Mock(FileCollectionFactory)
         _ * parent.get(StringInterner) >> new StringInterner()
-<<<<<<< HEAD
         _ * parent.get(ClassLoaderHierarchyHasher) >> Mock(ClassLoaderHierarchyHasher)
-=======
         _ * parent.get(CachingTreeVisitor) >> Mock(CachingTreeVisitor)
->>>>>>> f60f2fd0
         _ * cacheRepository.cache(gradle, 'taskArtifacts') >> cacheBuilder
         _ * cacheBuilder.withDisplayName(!null) >> cacheBuilder
         _ * cacheBuilder.withLockOptions(!null) >> cacheBuilder
@@ -90,30 +83,4 @@
         services.get(BuildOperationProcessor) instanceof DefaultBuildOperationProcessor
         services.get(BuildOperationProcessor).is(services.get(BuildOperationProcessor))
     }
-
-<<<<<<< HEAD
-    def "TreeVisitorCacheExpirationStrategy gets registered as TaskExecutionGraphListener, TaskExecutionListener and BuildListener when TaskArtifactStateRepository is requested"() {
-        given:
-        def taskGraphExecuter = Mock(TaskGraphExecuter)
-
-        when:
-        services.get(TaskArtifactStateRepository)
-
-        then:
-        _ * parent.get(Gradle) >> gradle
-        gradle.getTaskGraph() >> taskGraphExecuter
-        1 * taskGraphExecuter.addTaskExecutionGraphListener({ isTreeVisitorCacheExpirationStrategy(it) })
-        1 * taskGraphExecuter.addTaskExecutionListener({ isTreeVisitorCacheExpirationStrategy(it) })
-        1 * gradle.addBuildListener({ isTreeVisitorCacheExpirationStrategy(it) })
-        _ * parent.get({ it instanceof Class }) >> { Class type ->
-            Stub(type)
-        }
-        0 * _._
-    }
-
-    private boolean isTreeVisitorCacheExpirationStrategy(instance) {
-        instance.getClass().simpleName == 'TreeVisitorCacheExpirationStrategy'
-    }
-=======
->>>>>>> f60f2fd0
 }